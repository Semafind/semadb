package main

import (
	"fmt"
	"math"
	"os"
	"strings"

	"github.com/rs/zerolog"
	"github.com/rs/zerolog/log"
	"gonum.org/v1/hdf5"
)

type NewPointRequest struct {
	Vector   []float32 `json:"vector" binding:"required"`
	Metadata any       `json:"metadata"`
}

func normalise(embedding []float32) {
	// ---------------------------
	// Normalise vector
	var magnitude float32 = 0.0
	for _, v := range embedding {
		magnitude += v * v
	}
	magnitude = float32(math.Sqrt(float64(magnitude)))
	for i, v := range embedding {
		embedding[i] = v / magnitude
	}
}

func loadHDF5(dataset string) {
	fname := fmt.Sprintf("data/%s.hdf5", dataset)
	log.Info().Str("fname", fname).Msg("loadHDF5")
	f, err := hdf5.OpenFile(fname, hdf5.F_ACC_RDONLY)
	if err != nil {
		log.Fatal().Err(err).Msg("loadHDF5")
	}
	// ---------------------------
	dset, err := f.OpenDataset("train")
	if err != nil {
		log.Fatal().Err(err).Msg("loadHDF5")
	}
	// ---------------------------
	dspace := dset.Space()
	dataBuf := make([]float32, dspace.SimpleExtentNPoints())
	if err := dset.Read(&dataBuf); err != nil {
		log.Fatal().Err(err).Msg("loadHDF5")
	}
	dims, _, err := dspace.SimpleExtentDims()
	if err != nil {
		log.Fatal().Err(err).Msg("loadHDF5")
	}
	// ---------------------------
	dset.Close()
	f.Close()
	// ---------------------------
	log.Debug().Uint("dims[0]", dims[0]).Uint("dims[1]", dims[1]).Msg("loadHDF5")
	points := make([]NewPointRequest, dims[0])
	for i := uint(0); i < dims[0]; i++ {
		embedding := dataBuf[i*dims[1] : (i+1)*dims[1]]
		if strings.Contains(dataset, "angular") {
			// Normalise embedding
			normalise(embedding)
		}
		points[i] = NewPointRequest{
			Vector: dataBuf[i*dims[1] : (i+1)*dims[1]],
			Metadata: map[string]interface{}{
				"xid": i,
			},
		}
	}
	// ---------------------------
	distMetric := "euclidean"
	if strings.Contains(dataset, "angular") {
		distMetric = "cosine"
	}
	// ---------------------------
	// Create a new collection
	collectionName := strings.ReplaceAll(dataset, "-", "")
	createCollection(collectionName, dims[1], distMetric)
	// ---------------------------
<<<<<<< HEAD
	batchSize := 10000
=======
	batchSize := 1000
>>>>>>> 70cd3e2e
	for i := 0; i < len(points); i += batchSize {
		end := i + batchSize
		if end > len(points) {
			end = len(points)
		}
		// ---------------------------
		// Add points to collection
		log.Debug().Int("i", i).Int("end", end).Msg("loadHDF5 - createPoints")
		if err := createPoints(collectionName, points[i:end]); err != nil {
			log.Fatal().Err(err).Msg("loadHDF5")
		}
		if i > 2 {
			break
		}
	}
}

func main() {
	// Pretty print logs
	log.Logger = log.Output(zerolog.ConsoleWriter{Out: os.Stdout})
	// ---------------------------
	loadHDF5("glove-25-angular")
}<|MERGE_RESOLUTION|>--- conflicted
+++ resolved
@@ -80,11 +80,7 @@
 	collectionName := strings.ReplaceAll(dataset, "-", "")
 	createCollection(collectionName, dims[1], distMetric)
 	// ---------------------------
-<<<<<<< HEAD
-	batchSize := 10000
-=======
 	batchSize := 1000
->>>>>>> 70cd3e2e
 	for i := 0; i < len(points); i += batchSize {
 		end := i + batchSize
 		if end > len(points) {
